*.log
data
chroma
chroma-*.log
<<<<<<< HEAD
*.pyc
=======
*.pyc
mlx_model
.env
>>>>>>> 2a14317e
<|MERGE_RESOLUTION|>--- conflicted
+++ resolved
@@ -2,10 +2,7 @@
 data
 chroma
 chroma-*.log
-<<<<<<< HEAD
 *.pyc
-=======
 *.pyc
 mlx_model
-.env
->>>>>>> 2a14317e
+.env